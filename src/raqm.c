/*
 * Copyright © 2015 Information Technology Authority (ITA) <foss@ita.gov.om>
 * Copyright © 2016-2021 Khaled Hosny <khaled@aliftype.com>
 *
 * Permission is hereby granted, free of charge, to any person obtaining a copy
 * of this software and associated documentation files (the "Software"), to
 * deal in the Software without restriction, including without limitation the
 * rights to use, copy, modify, merge, publish, distribute, sublicense, and/or
 * sell copies of the Software, and to permit persons to whom the Software is
 * furnished to do so, subject to the following conditions:
 *
 * The above copyright notice and this permission notice shall be included in
 * all copies or substantial portions of the Software.
 *
 * THE SOFTWARE IS PROVIDED "AS IS", WITHOUT WARRANTY OF ANY KIND, EXPRESS OR
 * IMPLIED, INCLUDING BUT NOT LIMITED TO THE WARRANTIES OF MERCHANTABILITY,
 * FITNESS FOR A PARTICULAR PURPOSE AND NONINFRINGEMENT. IN NO EVENT SHALL THE
 * AUTHORS OR COPYRIGHT HOLDERS BE LIABLE FOR ANY CLAIM, DAMAGES OR OTHER
 * LIABILITY, WHETHER IN AN ACTION OF CONTRACT, TORT OR OTHERWISE, ARISING
 * FROM, OUT OF OR IN CONNECTION WITH THE SOFTWARE OR THE USE OR OTHER DEALINGS
 * IN THE SOFTWARE.
 *
 */

#ifdef HAVE_CONFIG_H
#include "config.h"
#undef HAVE_CONFIG_H  // Workaround for Fribidi 1.0.5 and earlier
#endif

#include <assert.h>
#include <string.h>

#ifdef RAQM_SHEENBIDI
#include <SheenBidi.h>
#else
#include <fribidi.h>
#if FRIBIDI_MAJOR_VERSION >= 1
#define USE_FRIBIDI_EX_API
#endif
#endif

#include <hb.h>
#include <hb-ft.h>

#include "raqm.h"

/**
 * SECTION:raqm
 * @title: Raqm
 * @short_description: A library for complex text layout
 * @include: raqm.h
 *
 * Raqm is a light weight text layout library with strong emphasis on
 * supporting languages and writing systems that require complex text layout.
 *
 * The main object in Raqm API is #raqm_t, it stores all the states of the
 * input text, its properties, and the output of the layout process.
 *
 * To start, you create a #raqm_t object, add text and font(s) to it, run the
 * layout process, and finally query about the output. For example:
 *
 * |[<!-- language="C" -->
 * #include "raqm.h"
 *
 * int
 * main (int argc, char *argv[])
 * {
 *     const char *fontfile;
 *     const char *text;
 *     const char *direction;
 *     const char *language;
 *     int ret = 1;
 *
 *     FT_Library library = NULL;
 *     FT_Face face = NULL;
 *
 *     if (argc < 5)
 *     {
 *         printf ("Usage: %s FONT_FILE TEXT DIRECTION LANG\n", argv[0]);
 *         return 1;
 *     }
 *
 *     fontfile =  argv[1];
 *     text = argv[2];
 *     direction = argv[3];
 *     language = argv[4];
 *
 *     if (FT_Init_FreeType (&library) == 0)
 *     {
 *       if (FT_New_Face (library, fontfile, 0, &face) == 0)
 *       {
 *         if (FT_Set_Char_Size (face, face->units_per_EM, 0, 0, 0) == 0)
 *         {
 *           raqm_t *rq = raqm_create ();
 *           if (rq != NULL)
 *           {
 *             raqm_direction_t dir = RAQM_DIRECTION_DEFAULT;
 *
 *             if (strcmp (direction, "r") == 0)
 *               dir = RAQM_DIRECTION_RTL;
 *             else if (strcmp (direction, "l") == 0)
 *               dir = RAQM_DIRECTION_LTR;
 *
 *             if (raqm_set_text_utf8 (rq, text, strlen (text)) &&
 *                 raqm_set_freetype_face (rq, face) &&
 *                 raqm_set_par_direction (rq, dir) &&
 *                 raqm_set_language (rq, language, 0, strlen (text)) &&
 *                 raqm_layout (rq))
 *             {
 *               size_t count, i;
 *               raqm_glyph_t *glyphs = raqm_get_glyphs (rq, &count);
 *
 *               ret = !(glyphs != NULL || count == 0);
 *
 *               printf("glyph count: %zu\n", count);
 *               for (i = 0; i < count; i++)
 *               {
 *                   printf ("gid#%d off: (%d, %d) adv: (%d, %d) idx: %d\n",
 *                           glyphs[i].index,
 *                           glyphs[i].x_offset,
 *                           glyphs[i].y_offset,
 *                           glyphs[i].x_advance,
 *                           glyphs[i].y_advance,
 *                           glyphs[i].cluster);
 *               }
 *             }
 *
 *             raqm_destroy (rq);
 *           }
 *         }
 *
 *         FT_Done_Face (face);
 *       }
 *
 *       FT_Done_FreeType (library);
 *     }
 *
 *     return ret;
 * }
 * ]|
 * To compile this example:
 * |[<prompt>
 * cc -o test test.c `pkg-config --libs --cflags raqm`
 * ]|
 */

/* For enabling debug mode */
/*#define RAQM_DEBUG 1*/
#ifdef RAQM_DEBUG
#define RAQM_DBG(...) fprintf (stderr, __VA_ARGS__)
#else
#define RAQM_DBG(...)
#endif

#ifdef RAQM_TESTING
# define RAQM_TEST(...) printf (__VA_ARGS__)
# define SCRIPT_TO_STRING(script) \
    char buff[5]; \
    hb_tag_to_string (hb_script_to_iso15924_tag (script), buff); \
    buff[4] = '\0';
#else
# define RAQM_TEST(...)
#endif

#define RAQM_BIDI_LEVEL_IS_RTL(level) \
    ((level) & 1)

#ifdef RAQM_SHEENBIDI
  typedef SBLevel _raqm_bidi_level_t;
#else
  typedef FriBidiLevel _raqm_bidi_level_t;
#endif

typedef enum {
  RAQM_FLAG_NONE = 0,
  RAQM_FLAG_UTF8 = 1 << 0
} _raqm_flags_t;

typedef struct {
  FT_Face       ftface;
  int           ftloadflags;
  hb_language_t lang;
  hb_script_t   script;
} _raqm_text_info;

typedef struct _raqm_run raqm_run_t;

struct _raqm {
  int              ref_count;

  uint32_t        *text;
  char            *text_utf8;
  size_t           text_len;

  _raqm_text_info *text_info;

  raqm_direction_t base_dir;
  raqm_direction_t resolved_dir;

  hb_feature_t    *features;
  size_t           features_len;

  raqm_run_t      *runs;
  raqm_glyph_t    *glyphs;

  _raqm_flags_t    flags;

  int              invisible_glyph;
};

struct _raqm_run {
  int            pos;
  int            len;

  hb_direction_t direction;
  hb_script_t    script;
  hb_font_t     *font;
  hb_buffer_t   *buffer;

  raqm_run_t    *next;
};

static uint32_t
_raqm_u8_to_u32_index (raqm_t   *rq,
                       uint32_t  index);

static bool
_raqm_init_text_info (raqm_t *rq)
{
  hb_language_t default_lang;

  if (rq->text_info)
    return true;

  rq->text_info = malloc (sizeof (_raqm_text_info) * rq->text_len);
  if (!rq->text_info)
    return false;

  default_lang = hb_language_get_default ();
  for (size_t i = 0; i < rq->text_len; i++)
  {
    rq->text_info[i].ftface = NULL;
    rq->text_info[i].ftloadflags = -1;
    rq->text_info[i].lang = default_lang;
    rq->text_info[i].script = HB_SCRIPT_INVALID;
  }

  return true;
}

static void
_raqm_free_text_info (raqm_t *rq)
{
  if (!rq->text_info)
    return;

  for (size_t i = 0; i < rq->text_len; i++)
  {
    if (rq->text_info[i].ftface)
      FT_Done_Face (rq->text_info[i].ftface);
  }

  free (rq->text_info);
  rq->text_info = NULL;
}

static bool
_raqm_compare_text_info (_raqm_text_info a,
                         _raqm_text_info b)
{
  if (a.ftface != b.ftface)
    return false;

  if (a.ftloadflags != b.ftloadflags)
    return false;

  if (a.lang != b.lang)
    return false;

  if (a.script != b.script)
    return false;

  return true;
}

static void
_raqm_init_intermediate_data (raqm_t* rq)
{
  rq->text = NULL;
  rq->text_utf8 = NULL;
  rq->text_len = 0;

  rq->text_info = NULL;

  rq->resolved_dir = RAQM_DIRECTION_DEFAULT;

  rq->runs = NULL;
  rq->glyphs = NULL;

  rq->flags = RAQM_FLAG_NONE;
}

/**
 * raqm_create:
 *
 * Creates a new #raqm_t with all its internal states initialized to their
 * defaults.
 *
 * Return value:
 * A newly allocated #raqm_t with a reference count of 1. The initial reference
 * count should be released with raqm_destroy() when you are done using the
 * #raqm_t. Returns %NULL in case of error.
 *
 * Since: 0.1
 */
raqm_t *
raqm_create (void)
{
  raqm_t *rq;

  rq = malloc (sizeof (raqm_t));
  if (!rq)
    return NULL;

  rq->ref_count = 1;

  rq->base_dir = RAQM_DIRECTION_DEFAULT;

  rq->features = NULL;
  rq->features_len = 0;

<<<<<<< HEAD
  rq->ft_loadflags = -1;
=======
  rq->runs = NULL;
  rq->glyphs = NULL;

  rq->flags = RAQM_FLAG_NONE;

>>>>>>> fcc8dd7d
  rq->invisible_glyph = 0;

  _raqm_init_intermediate_data (rq);

  return rq;
}

/**
 * raqm_reference:
 * @rq: a #raqm_t.
 *
 * Increases the reference count on @rq by one. This prevents @rq from being
 * destroyed until a matching call to raqm_destroy() is made.
 *
 * Return value:
 * The referenced #raqm_t.
 *
 * Since: 0.1
 */
raqm_t *
raqm_reference (raqm_t *rq)
{
  if (rq)
    rq->ref_count++;

  return rq;
}

static void
_raqm_free_runs (raqm_t *rq)
{
  raqm_run_t *runs = rq->runs;
  while (runs)
  {
    raqm_run_t *run = runs;
    runs = runs->next;

    hb_buffer_destroy (run->buffer);
    hb_font_destroy (run->font);
    free (run);
  }
}

static void
_raqm_free_intermediate_data (raqm_t *rq)
{
  free (rq->text);
  free (rq->text_utf8);
  _raqm_free_text_info (rq);
  _raqm_free_runs (rq);
  free (rq->glyphs);
}

/**
 * raqm_destroy:
 * @rq: a #raqm_t.
 *
 * Decreases the reference count on @rq by one. If the result is zero, then @rq
 * and all associated resources are freed.
 * See cairo_reference().
 *
 * Since: 0.1
 */
void
raqm_destroy (raqm_t *rq)
{
  if (!rq || --rq->ref_count != 0)
    return;

  _raqm_free_intermediate_data (rq);
  free (rq);
}

static bool
_raqm_set_text_utf32(raqm_t         *rq,
                     const uint32_t *text,
                     size_t          len)
{
  /* Empty string, don’t fail but do nothing */
  if (!len)
    return true;

  rq->text_len = len;

  rq->text = malloc (sizeof (uint32_t) * rq->text_len);
  if (!rq->text)
    return false;

  if (!_raqm_init_text_info (rq))
  {
    free (rq->text);
    rq->text = NULL;
    return false;
  }

  memcpy (rq->text, text, sizeof (uint32_t) * rq->text_len);

  return true;
}

/**
 * raqm_set_text:
 * @rq: a #raqm_t.
 * @text: a UTF-32 encoded text string.
 * @len: the length of @text.
 *
 * Adds @text to @rq to be used for layout. It must be a valid UTF-32 text, any
 * invalid character will be replaced with U+FFFD. The text should typically
 * represent a full paragraph, since doing the layout of chunks of text
 * separately can give improper output.
 *
 * Return value:
 * %true if no errors happened, %false otherwise.
 *
 * Since: 0.1
 */
bool
raqm_set_text (raqm_t         *rq,
               const uint32_t *text,
               size_t          len)
{
  if (!rq || !text)
    return false;

  /* Reset internal state of the previous text processing */
  _raqm_free_intermediate_data (rq);
  _raqm_init_intermediate_data (rq);

  return _raqm_set_text_utf32 (rq, text, len);
}

static void *
_raqm_get_utf8_codepoint (const void *str,
                          uint32_t *out_codepoint)
{
  const char *s = (const char *)str;

  if (0xf0 == (0xf8 & s[0]))
  {
    *out_codepoint = ((0x07 & s[0]) << 18) | ((0x3f & s[1]) << 12) | ((0x3f & s[2]) << 6) | (0x3f & s[3]);
    s += 4;
  }
  else if (0xe0 == (0xf0 & s[0]))
  {
    *out_codepoint = ((0x0f & s[0]) << 12) | ((0x3f & s[1]) << 6) | (0x3f & s[2]);
    s += 3;
  }
  else if (0xc0 == (0xe0 & s[0]))
  {
    *out_codepoint = ((0x1f & s[0]) << 6) | (0x3f & s[1]);
    s += 2;
  }
  else
  {
    *out_codepoint = s[0];
    s += 1;
  }

  return (void *)s;
}

static size_t
_raqm_u8_to_u32 (const char *text, size_t len, uint32_t *unicode)
{
  size_t in_len = 0;
  uint32_t *out_utf32 = unicode;
  const char *in_utf8 = text;

  while ((*in_utf8 != '\0') && (in_len < len))
  {
    in_utf8 = _raqm_get_utf8_codepoint (in_utf8, out_utf32);
    ++out_utf32;
    ++in_len;
  }

  return (out_utf32 - unicode);
}

/**
 * raqm_set_text_utf8:
 * @rq: a #raqm_t.
 * @text: a UTF-8 encoded text string.
 * @len: the length of @text in UTF-8 bytes.
 *
 * Same as raqm_set_text(), but for text encoded in UTF-8 encoding.
 *
 * Return value:
 * %true if no errors happened, %false otherwise.
 *
 * Since: 0.1
 */
bool
raqm_set_text_utf8 (raqm_t         *rq,
                    const char     *text,
                    size_t          len)
{
  uint32_t *unicode;
  size_t ulen;
  bool ok;

  if (!rq || !text)
    return false;

  /* Reset internal state of the previous text processing */
  _raqm_free_intermediate_data (rq);
  _raqm_init_intermediate_data (rq);

  /* Empty string, don’t fail but do nothing */
  if (!len)
    return true;

  rq->text_utf8 = malloc (sizeof (char) * len);
  if (!rq->text_utf8)
    return false;

  unicode = malloc (sizeof (uint32_t) * len);
  if (!unicode)
  {
    free (rq->text_utf8);
    rq->text_utf8 = NULL;
    return false;
  }

  memcpy (rq->text_utf8, text, sizeof (char) * len);

  ulen = _raqm_u8_to_u32 (text, len, unicode);
  ok = _raqm_set_text_utf32 (rq, unicode, ulen);

  if (ok)
  {
    rq->flags |= RAQM_FLAG_UTF8;
  }
  else
  {
    free (rq->text_utf8);
    rq->text_utf8 = NULL;
  }

  free (unicode);
  return ok;
}

/**
 * raqm_set_par_direction:
 * @rq: a #raqm_t.
 * @dir: the direction of the paragraph.
 *
 * Sets the paragraph direction, also known as block direction in CSS. For
 * horizontal text, this controls the overall direction in the Unicode
 * Bidirectional Algorithm, so when the text is mainly right-to-left (with or
 * without some left-to-right) text, then the base direction should be set to
 * #RAQM_DIRECTION_RTL and vice versa.
 *
 * The default is #RAQM_DIRECTION_DEFAULT, which determines the paragraph
 * direction based on the first character with strong bidi type (see [rule
 * P2](http://unicode.org/reports/tr9/#P2) in Unicode Bidirectional Algorithm),
 * which can be good enough for many cases but has problems when a mainly
 * right-to-left paragraph starts with a left-to-right character and vice versa
 * as the detected paragraph direction will be the wrong one, or when text does
 * not contain any characters with string bidi types (e.g. only punctuation or
 * numbers) as this will default to left-to-right paragraph direction.
 *
 * For vertical, top-to-bottom text, #RAQM_DIRECTION_TTB should be used. Raqm,
 * however, provides limited vertical text support and does not handle rotated
 * horizontal text in vertical text, instead everything is treated as vertical
 * text.
 *
 * Return value:
 * %true if no errors happened, %false otherwise.
 *
 * Since: 0.1
 */
bool
raqm_set_par_direction (raqm_t          *rq,
                        raqm_direction_t dir)
{
  if (!rq)
    return false;

  rq->base_dir = dir;

  return true;
}

/**
 * raqm_set_language:
 * @rq: a #raqm_t.
 * @lang: a BCP47 language code.
 * @start: index of first character that should use @face.
 * @len: number of characters using @face.
 *
 * Sets a [BCP47 language
 * code](https://www.w3.org/International/articles/language-tags/) to be used
 * for @len-number of characters staring at @start.  The @start and @len are
 * input string array indices (i.e. counting bytes in UTF-8 and scaler values
 * in UTF-32).
 *
 * This method can be used repeatedly to set different languages for different
 * parts of the text.
 *
 * Return value:
 * %true if no errors happened, %false otherwise.
 *
 * Stability:
 * Unstable
 *
 * Since: 0.2
 */
bool
raqm_set_language (raqm_t       *rq,
                   const char   *lang,
                   size_t        start,
                   size_t        len)
{
  hb_language_t language;
  size_t end = start + len;

  if (!rq)
    return false;

  if (!rq->text_len)
    return true;

  if (rq->flags & RAQM_FLAG_UTF8)
  {
    start = _raqm_u8_to_u32_index (rq, start);
    end = _raqm_u8_to_u32_index (rq, end);
  }

  if (start >= rq->text_len || end > rq->text_len)
    return false;

  if (!rq->text_info)
    return false;

  language = hb_language_from_string (lang, -1);
  for (size_t i = start; i < end; i++)
  {
    rq->text_info[i].lang = language;
  }

  return true;
}

/**
 * raqm_add_font_feature:
 * @rq: a #raqm_t.
 * @feature: (transfer none): a font feature string.
 * @len: length of @feature, -1 for %NULL-terminated.
 *
 * Adds a font feature to be used by the #raqm_t during text layout. This is
 * usually used to turn on optional font features that are not enabled by
 * default, for example `dlig` or `ss01`, but can be also used to turn off
 * default font features.
 *
 * @feature is string representing a single font feature, in the syntax
 * understood by hb_feature_from_string().
 *
 * This function can be called repeatedly, new features will be appended to the
 * end of the features list and can potentially override previous features.
 *
 * Return value:
 * %true if parsing @feature succeeded, %false otherwise.
 *
 * Since: 0.1
 */
bool
raqm_add_font_feature (raqm_t     *rq,
                       const char *feature,
                       int         len)
{
  hb_bool_t ok;
  hb_feature_t fea;

  if (!rq)
    return false;

  ok = hb_feature_from_string (feature, len, &fea);
  if (ok)
  {
    rq->features_len++;
    rq->features = realloc (rq->features,
                            sizeof (hb_feature_t) * (rq->features_len));
    if (!rq->features)
      return false;

    rq->features[rq->features_len - 1] = fea;
  }

  return ok;
}

static hb_font_t *
_raqm_create_hb_font (raqm_t *rq,
                      FT_Face face,
                      int     loadflags)
{
  hb_font_t *font = hb_ft_font_create_referenced (face);

  if (loadflags >= 0)
    hb_ft_font_set_load_flags (font, loadflags);

  return font;
}

static bool
_raqm_set_freetype_face (raqm_t *rq,
                         FT_Face face,
                         size_t  start,
                         size_t  end)
{
  if (!rq)
    return false;

  if (!rq->text_len)
    return true;

  if (start >= rq->text_len || end > rq->text_len)
    return false;

  if (!rq->text_info)
    return false;

  for (size_t i = start; i < end; i++)
  {
    if (rq->text_info[i].ftface)
        FT_Done_Face (rq->text_info[i].ftface);
    rq->text_info[i].ftface = face;
    FT_Reference_Face (face);
  }

  return true;
}

/**
 * raqm_set_freetype_face:
 * @rq: a #raqm_t.
 * @face: an #FT_Face.
 *
 * Sets an #FT_Face to be used for all characters in @rq.
 *
 * See also raqm_set_freetype_face_range().
 *
 * Return value:
 * %true if no errors happened, %false otherwise.
 *
 * Since: 0.1
 */
bool
raqm_set_freetype_face (raqm_t *rq,
                        FT_Face face)
{
  return _raqm_set_freetype_face (rq, face, 0, rq->text_len);
}

/**
 * raqm_set_freetype_face_range:
 * @rq: a #raqm_t.
 * @face: an #FT_Face.
 * @start: index of first character that should use @face.
 * @len: number of characters using @face.
 *
 * Sets an #FT_Face to be used for @len-number of characters staring at @start.
 * The @start and @len are input string array indices (i.e. counting bytes in
 * UTF-8 and scaler values in UTF-32).
 *
 * This method can be used repeatedly to set different faces for different
 * parts of the text. It is the responsibility of the client to make sure that
 * face ranges cover the whole text.
 *
 * See also raqm_set_freetype_face().
 *
 * Return value:
 * %true if no errors happened, %false otherwise.
 *
 * Since: 0.1
 */
bool
raqm_set_freetype_face_range (raqm_t *rq,
                              FT_Face face,
                              size_t  start,
                              size_t  len)
{
  size_t end = start + len;

  if (!rq)
    return false;

  if (!rq->text_len)
    return true;

  if (rq->flags & RAQM_FLAG_UTF8)
  {
    start = _raqm_u8_to_u32_index (rq, start);
    end = _raqm_u8_to_u32_index (rq, end);
  }

  return _raqm_set_freetype_face (rq, face, start, end);
}

static bool
_raqm_set_freetype_load_flags (raqm_t *rq,
                               int     flags,
                               size_t  start,
                               size_t  end)
{
  if (!rq)
    return false;

  if (!rq->text_len)
    return true;

  if (start >= rq->text_len || end > rq->text_len)
    return false;

  if (!rq->text_info)
    return false;

  for (size_t i = start; i < end; i++)
    rq->text_info[i].ftloadflags = flags;

  return true;
}

/**
 * raqm_set_freetype_load_flags:
 * @rq: a #raqm_t.
 * @flags: FreeType load flags.
 *
 * Sets the load flags passed to FreeType when loading glyphs, should be the
 * same flags used by the client when rendering FreeType glyphs.
 *
 * This requires version of HarfBuzz that has hb_ft_font_set_load_flags(), for
 * older version the flags will be ignored.
 *
 * Return value:
 * %true if no errors happened, %false otherwise.
 *
 * Since: 0.3
 */
bool
raqm_set_freetype_load_flags (raqm_t *rq,
                              int     flags)
{
  return _raqm_set_freetype_load_flags(rq, flags, 0, rq->text_len);
}

/**
 * raqm_set_freetype_load_flags_range:
 * @rq: a #raqm_t.
 * @flags: FreeType load flags.
 * @start: index of first character that should use @flags.
 * @len: number of characters using @flags.
 *
 * Sets the load flags passed to FreeType when loading glyphs for @len-number
 * of characters staring at @start. Flags should be the same as used by the
 * client when rendering corresponding FreeType glyphs. The @start and @len
 * are input string array indices (i.e. counting bytes in UTF-8 and scaler
 * values in UTF-32).
 *
 * This method can be used repeatedly to set different flags for different
 * parts of the text. It is the responsibility of the client to make sure that
 * flag ranges cover the whole text.
 *
 * This requires version of HarfBuzz that has hb_ft_font_set_load_flags(), for
 * older version the flags will be ignored.
 *
 * See also raqm_set_freetype_load_flags().
 *
 * Return value:
 * %true if no errors happened, %false otherwise.
 *
 * Since: 0.9
 */
bool
raqm_set_freetype_load_flags_range (raqm_t *rq,
                                    int     flags,
                                    size_t  start,
                                    size_t  len)
{
  size_t end = start + len;

  if (!rq)
    return false;

  if (!rq->text_len)
    return true;

  if (rq->flags & RAQM_FLAG_UTF8)
  {
    start = _raqm_u8_to_u32_index (rq, start);
    end = _raqm_u8_to_u32_index (rq, end);
  }

  return _raqm_set_freetype_load_flags (rq, flags, start, end);
}

/**
 * raqm_set_invisible_glyph:
 * @rq: a #raqm_t.
 * @gid: glyph id to use for invisible glyphs.
 *
 * Sets the glyph id to be used for invisible glyhphs.
 *
 * If @gid is negative, invisible glyphs will be suppressed from the output.
 * This requires HarfBuzz 1.8.0 or later. If raqm is used with an earlier
 * HarfBuzz version, the return value will be %false and the shaping behavior
 * does not change.
 *
 * If @gid is zero, invisible glyphs will be rendered as space.
 * This works on all versions of HarfBuzz.
 *
 * If @gid is a positive number, it will be used for invisible glyphs.
 * This requires a version of HarfBuzz that has
 * hb_buffer_set_invisible_glyph(). For older versions, the return value
 * will be %false and the shaping behavior does not change.
 *
 * Return value:
 * %true if no errors happened, %false otherwise.
 *
 * Since: 0.6
 */
bool
raqm_set_invisible_glyph (raqm_t *rq,
                          int gid)
{
  if (!rq)
    return false;

#ifndef HAVE_HB_BUFFER_SET_INVISIBLE_GLYPH
  if (gid > 0)
    return false;
#endif

#if !defined(HAVE_DECL_HB_BUFFER_FLAG_REMOVE_DEFAULT_IGNORABLES) || \
    !HAVE_DECL_HB_BUFFER_FLAG_REMOVE_DEFAULT_IGNORABLES
  if (gid < 0)
    return false;
#endif

  rq->invisible_glyph = gid;
  return true;
}

static bool
_raqm_itemize (raqm_t *rq);

static bool
_raqm_shape (raqm_t *rq);

/**
 * raqm_layout:
 * @rq: a #raqm_t.
 *
 * Run the text layout process on @rq. This is the main Raqm function where the
 * Unicode Bidirectional Text algorithm will be applied to the text in @rq,
 * text shaping, and any other part of the layout process.
 *
 * Return value:
 * %true if the layout process was successful, %false otherwise.
 *
 * Since: 0.1
 */
bool
raqm_layout (raqm_t *rq)
{
  if (!rq)
    return false;

  if (!rq->text_len)
    return true;

  if (!rq->text_info)
    return false;

  for (size_t i = 0; i < rq->text_len; i++)
  {
      if (!rq->text_info[i].ftface)
          return false;
  }

  if (!_raqm_itemize (rq))
    return false;

  if (!_raqm_shape (rq))
    return false;

  return true;
}

static uint32_t
_raqm_u32_to_u8_index (raqm_t   *rq,
                       uint32_t  index);

/**
 * raqm_get_glyphs:
 * @rq: a #raqm_t.
 * @length: (out): output array length.
 *
 * Gets the final result of Raqm layout process, an array of #raqm_glyph_t
 * containing the glyph indices in the font, their positions and other possible
 * information.
 *
 * Return value: (transfer none):
 * An array of #raqm_glyph_t, or %NULL in case of error. This is owned by @rq
 * and must not be freed.
 *
 * Since: 0.1
 */
raqm_glyph_t *
raqm_get_glyphs (raqm_t *rq,
                 size_t *length)
{
  size_t count = 0;

  if (!rq || !rq->runs || !length)
  {
    if (length)
      *length = 0;
    return NULL;
  }

  for (raqm_run_t *run = rq->runs; run != NULL; run = run->next)
    count += hb_buffer_get_length (run->buffer);

  *length = count;

  if (rq->glyphs)
    free (rq->glyphs);

  rq->glyphs = malloc (sizeof (raqm_glyph_t) * count);
  if (!rq->glyphs)
  {
    *length = 0;
    return NULL;
  }

  RAQM_TEST ("Glyph information:\n");

  count = 0;
  for (raqm_run_t *run = rq->runs; run != NULL; run = run->next)
  {
    size_t len;
    hb_glyph_info_t *info;
    hb_glyph_position_t *position;

    len = hb_buffer_get_length (run->buffer);
    info = hb_buffer_get_glyph_infos (run->buffer, NULL);
    position = hb_buffer_get_glyph_positions (run->buffer, NULL);

    for (size_t i = 0; i < len; i++)
    {
      rq->glyphs[count + i].index = info[i].codepoint;
      rq->glyphs[count + i].cluster = info[i].cluster;
      rq->glyphs[count + i].x_advance = position[i].x_advance;
      rq->glyphs[count + i].y_advance = position[i].y_advance;
      rq->glyphs[count + i].x_offset = position[i].x_offset;
      rq->glyphs[count + i].y_offset = position[i].y_offset;
      rq->glyphs[count + i].ftface = rq->text_info[info[i].cluster].ftface;

      RAQM_TEST ("glyph [%d]\tx_offset: %d\ty_offset: %d\tx_advance: %d\tfont: %s\n",
          rq->glyphs[count + i].index, rq->glyphs[count + i].x_offset,
          rq->glyphs[count + i].y_offset, rq->glyphs[count + i].x_advance,
          rq->glyphs[count + i].ftface->family_name);
    }

    count += len;
  }

  if (rq->flags & RAQM_FLAG_UTF8)
  {
#ifdef RAQM_TESTING
    RAQM_TEST ("\nUTF-32 clusters:");
    for (size_t i = 0; i < count; i++)
      RAQM_TEST (" %02d", rq->glyphs[i].cluster);
    RAQM_TEST ("\n");
#endif

    for (size_t i = 0; i < count; i++)
      rq->glyphs[i].cluster = _raqm_u32_to_u8_index (rq,
                                                     rq->glyphs[i].cluster);

#ifdef RAQM_TESTING
    RAQM_TEST ("UTF-8 clusters: ");
    for (size_t i = 0; i < count; i++)
      RAQM_TEST (" %02d", rq->glyphs[i].cluster);
    RAQM_TEST ("\n");
#endif
  }
  return rq->glyphs;
}

/**
 * raqm_get_par_resolved_direction:
 * @rq: a #raqm_t.
 *
 * Gets the resolved direction of the paragraph;
 *
 * Return value:
 * The #raqm_direction_t specifying the resolved direction of text,
 * or #RAQM_DIRECTION_DEFAULT if raqm_layout() has not been called on @rq.
 *
 * Since: 0.8
 */
RAQM_API raqm_direction_t
raqm_get_par_resolved_direction (raqm_t *rq)
{
  if (!rq)
    return RAQM_DIRECTION_DEFAULT;

  return rq->resolved_dir;
}

/**
 * raqm_get_direction_at_index:
 * @rq: a #raqm_t.
 * @index: (in): character index.
 *
 * Gets the resolved direction of the character at specified index;
 *
 * Return value:
 * The #raqm_direction_t specifying the resolved direction of text at the
 * specified index, or #RAQM_DIRECTION_DEFAULT if raqm_layout() has not been
 * called on @rq.
 *
 * Since: 0.8
 */
RAQM_API raqm_direction_t
raqm_get_direction_at_index (raqm_t *rq,
                             size_t index)
{
  if (!rq)
    return RAQM_DIRECTION_DEFAULT;

  for (raqm_run_t *run = rq->runs; run != NULL; run = run->next)
  {
    if (run->pos <= ((int)index) && ((int)index) < run->pos + run->len) {
      switch (run->direction) {
        case HB_DIRECTION_LTR:
          return RAQM_DIRECTION_LTR;
        case HB_DIRECTION_RTL:
          return RAQM_DIRECTION_RTL;
        case HB_DIRECTION_TTB:
          return RAQM_DIRECTION_TTB;
        default:
          return RAQM_DIRECTION_DEFAULT;
      }
    }
  }

  return RAQM_DIRECTION_DEFAULT;
}

static bool
_raqm_resolve_scripts (raqm_t *rq);

static hb_direction_t
_raqm_hb_dir (raqm_t *rq, _raqm_bidi_level_t level)
{
  hb_direction_t dir = HB_DIRECTION_LTR;

  if (rq->base_dir == RAQM_DIRECTION_TTB)
      dir = HB_DIRECTION_TTB;
  else if (RAQM_BIDI_LEVEL_IS_RTL(level))
      dir = HB_DIRECTION_RTL;

  return dir;
}

typedef struct {
  size_t pos;
  size_t len;
  _raqm_bidi_level_t level;
} _raqm_bidi_run;

#ifdef RAQM_SHEENBIDI
static _raqm_bidi_run *
_raqm_bidi_itemize (raqm_t *rq, size_t *run_count)
{
  _raqm_bidi_run *runs;
  SBAlgorithmRef bidi;
  SBParagraphRef par;
  SBUInteger par_len;
  SBLineRef line;

  SBLevel base_level = SBLevelDefaultLTR;
  SBCodepointSequence input = {
     SBStringEncodingUTF32,
     (void *) rq->text,
     rq->text_len
  };

  if (rq->base_dir == RAQM_DIRECTION_RTL)
    base_level = 1;
  else if (rq->base_dir == RAQM_DIRECTION_LTR)
    base_level = 0;

  /* paragraph */
  bidi = SBAlgorithmCreate (&input);
  par = SBAlgorithmCreateParagraph (bidi, 0, INT32_MAX, base_level);
  par_len = SBParagraphGetLength (par);

  /* lines */
  line = SBParagraphCreateLine (par, 0, par_len);
  *run_count = SBLineGetRunCount (line);

  if (SBParagraphGetBaseLevel (par) == 0)
    rq->resolved_dir = RAQM_DIRECTION_LTR;
  else
    rq->resolved_dir = RAQM_DIRECTION_RTL;

  runs = malloc (sizeof (_raqm_bidi_run) * (*run_count));
  if (runs)
  {
    const SBRun *sheenbidi_runs = SBLineGetRunsPtr(line);

    for (size_t i = 0; i < (*run_count); ++i)
    {
      runs[i].pos = sheenbidi_runs[i].offset;
      runs[i].len = sheenbidi_runs[i].length;
      runs[i].level = sheenbidi_runs[i].level;
    }
  }

  SBLineRelease (line);
  SBParagraphRelease (par);
  SBAlgorithmRelease (bidi);

  return runs;
}
#else
static void
_raqm_reverse_run (_raqm_bidi_run *run, const size_t len)
{
  assert (run);

  for (size_t i = 0; i < len / 2; i++)
  {
    _raqm_bidi_run temp = run[i];
    run[i] = run[len - 1 - i];
    run[len - 1 - i] = temp;
  }
}

static _raqm_bidi_run *
_raqm_reorder_runs (const FriBidiCharType *types,
                    const size_t len,
                    const FriBidiParType base_dir,
                    /* input and output */
                    FriBidiLevel *levels,
                    /* output */
                    size_t *run_count)
{
  FriBidiLevel level;
  FriBidiLevel last_level = -1;
  FriBidiLevel max_level = 0;
  size_t run_start = 0;
  size_t run_index = 0;
  _raqm_bidi_run *runs = NULL;
  size_t count = 0;

  if (len == 0)
  {
    *run_count = 0;
    return NULL;
  }

  assert (types);
  assert (levels);

  /* L1. Reset the embedding levels of some chars:
     4. any sequence of white space characters at the end of the line. */
  for (int i = len - 1;
       i >= 0 && FRIBIDI_IS_EXPLICIT_OR_BN_OR_WS (types[i]); i--)
  {
    levels[i] = FRIBIDI_DIR_TO_LEVEL (base_dir);
  }

  /* Find max_level of the line.  We don't reuse the paragraph
   * max_level, both for a cleaner API, and that the line max_level
   * may be far less than paragraph max_level. */
  for (int i = len - 1; i >= 0; i--)
  {
    if (levels[i] > max_level)
       max_level = levels[i];
  }

  for (size_t i = 0; i < len; i++)
  {
    if (levels[i] != last_level)
      count++;

    last_level = levels[i];
  }

  runs = malloc (sizeof (_raqm_bidi_run) * count);

  while (run_start < len)
  {
    size_t run_end = run_start;
    while (run_end < len && levels[run_start] == levels[run_end])
    {
      run_end++;
    }

    runs[run_index].pos = run_start;
    runs[run_index].level = levels[run_start];
    runs[run_index].len = run_end - run_start;
    run_start = run_end;
    run_index++;
  }

  /* L2. Reorder. */
  for (level = max_level; level > 0; level--)
  {
    for (int i = count - 1; i >= 0; i--)
    {
      if (runs[i].level >= level)
      {
        int end = i;
        for (i--; (i >= 0 && runs[i].level >= level); i--)
            ;
        _raqm_reverse_run (runs + i + 1, end - i);
      }
    }
  }

  *run_count = count;
  return runs;
}

static _raqm_bidi_run *
_raqm_bidi_itemize (raqm_t *rq, size_t *run_count)
{
  FriBidiParType par_type = FRIBIDI_PAR_ON;
  _raqm_bidi_run *runs = NULL;

  FriBidiCharType *types;
  _raqm_bidi_level_t *levels;
  int max_level = 0;
#ifdef USE_FRIBIDI_EX_API
  FriBidiBracketType *btypes;
#endif

  types = calloc (rq->text_len, sizeof (FriBidiCharType));
#ifdef USE_FRIBIDI_EX_API
  btypes = calloc (rq->text_len, sizeof (FriBidiBracketType));
#endif
  levels = calloc (rq->text_len, sizeof (_raqm_bidi_level_t));

  if (!types || !levels
#ifdef USE_FRIBIDI_EX_API
      || !btypes
#endif
      )
  {
    goto done;
  }

  if (rq->base_dir == RAQM_DIRECTION_RTL)
    par_type = FRIBIDI_PAR_RTL;
  else if (rq->base_dir == RAQM_DIRECTION_LTR)
    par_type = FRIBIDI_PAR_LTR;

  fribidi_get_bidi_types (rq->text, rq->text_len, types);
#ifdef USE_FRIBIDI_EX_API
  fribidi_get_bracket_types (rq->text, rq->text_len, types, btypes);
  max_level = fribidi_get_par_embedding_levels_ex (types, btypes,
                                                   rq->text_len, &par_type,
                                                   levels);
#else
  max_level = fribidi_get_par_embedding_levels (types, rq->text_len,
                                                &par_type, levels);
#endif

  if (par_type == FRIBIDI_PAR_LTR)
    rq->resolved_dir = RAQM_DIRECTION_LTR;
  else
    rq->resolved_dir = RAQM_DIRECTION_RTL;

  if (max_level == 0)
    goto done;

  /* Get the number of bidi runs */
  runs = _raqm_reorder_runs (types, rq->text_len, par_type, levels, run_count);

done:
  free (types);
  free (levels);
#ifdef USE_FRIBIDI_EX_API
  free (btypes);
#endif

  return runs;
}
#endif

static bool
_raqm_itemize (raqm_t *rq)
{
  _raqm_bidi_run *runs = NULL;
  raqm_run_t *last;
  size_t run_count = 0;
  bool ok = true;

#ifdef RAQM_TESTING
  switch (rq->base_dir)
  {
    case RAQM_DIRECTION_RTL:
      RAQM_TEST ("Direction is: RTL\n\n");
      break;
    case RAQM_DIRECTION_LTR:
      RAQM_TEST ("Direction is: LTR\n\n");
      break;
    case RAQM_DIRECTION_TTB:
      RAQM_TEST ("Direction is: TTB\n\n");
      break;
    case RAQM_DIRECTION_DEFAULT:
    default:
      RAQM_TEST ("Direction is: DEFAULT\n\n");
      break;
  }
#endif

  if (!_raqm_resolve_scripts (rq))
  {
    ok = false;
    goto done;
  }

  if (rq->base_dir == RAQM_DIRECTION_TTB)
  {
    /* Treat every thing as LTR in vertical text */
    run_count = 1;
    rq->resolved_dir = RAQM_DIRECTION_TTB;
    runs = malloc (sizeof (_raqm_bidi_run));
    if (runs)
    {
      runs->pos = 0;
      runs->len = rq->text_len;
      runs->level = 0;
    }
  } else {
    runs = _raqm_bidi_itemize (rq, &run_count);
  }

  if (!runs)
  {
    ok = false;
    goto done;
  }

#ifdef RAQM_TESTING
  RAQM_TEST ("Number of runs before script itemization: %zu\n\n", run_count);

  RAQM_TEST ("BiDi Runs:\n");
  for (size_t i = 0; i < run_count; i++)
  {
    RAQM_TEST ("run[%zu]:\t start: %zu\tlength: %zu\tlevel: %d\n",
               i, runs[i].pos, runs[i].len, runs[i].level);
  }
  RAQM_TEST ("\n");
#endif

  last = NULL;
  for (size_t i = 0; i < run_count; i++)
  {
    raqm_run_t *run = calloc (1, sizeof (raqm_run_t));
    if (!run)
    {
      ok = false;
      goto done;
    }

    if (!rq->runs)
      rq->runs = run;

    if (last)
      last->next = run;

    run->direction = _raqm_hb_dir (rq, runs[i].level);

    if (HB_DIRECTION_IS_BACKWARD (run->direction))
    {
      run->pos = runs[i].pos + runs[i].len - 1;
      run->script = rq->text_info[run->pos].script;
      run->font = _raqm_create_hb_font (rq, rq->text_info[run->pos].ftface,
          rq->text_info[run->pos].ftloadflags);
      for (int j = runs[i].len - 1; j >= 0; j--)
      {
        _raqm_text_info info = rq->text_info[runs[i].pos + j];
        if (!_raqm_compare_text_info (rq->text_info[run->pos], info))
        {
          raqm_run_t *newrun = calloc (1, sizeof (raqm_run_t));
          if (!newrun)
          {
            ok = false;
            goto done;
          }
          newrun->pos = runs[i].pos + j;
          newrun->len = 1;
          newrun->direction = _raqm_hb_dir (rq, runs[i].level);
          newrun->script = info.script;
          newrun->font = _raqm_create_hb_font (rq, info.ftface,
              info.ftloadflags);
          run->next = newrun;
          run = newrun;
        }
        else
        {
          run->len++;
          run->pos = runs[i].pos + j;
        }
      }
    }
    else
    {
      run->pos = runs[i].pos;
      run->script = rq->text_info[run->pos].script;
      run->font = _raqm_create_hb_font (rq, rq->text_info[run->pos].ftface,
          rq->text_info[run->pos].ftloadflags);
      for (size_t j = 0; j < runs[i].len; j++)
      {
        _raqm_text_info info = rq->text_info[runs[i].pos + j];
        if (!_raqm_compare_text_info (rq->text_info[run->pos], info))
        {
          raqm_run_t *newrun = calloc (1, sizeof (raqm_run_t));
          if (!newrun)
          {
            ok = false;
            goto done;
          }
          newrun->pos = runs[i].pos + j;
          newrun->len = 1;
          newrun->direction = _raqm_hb_dir (rq, runs[i].level);
          newrun->script = info.script;
          newrun->font = _raqm_create_hb_font (rq, info.ftface,
              info.ftloadflags);
          run->next = newrun;
          run = newrun;
        }
        else
          run->len++;
      }
    }

    last = run;
    last->next = NULL;
  }

#ifdef RAQM_TESTING
  run_count = 0;
  for (raqm_run_t *run = rq->runs; run != NULL; run = run->next)
    run_count++;
  RAQM_TEST ("Number of runs after script itemization: %zu\n\n", run_count);

  run_count = 0;
  RAQM_TEST ("Final Runs:\n");
  for (raqm_run_t *run = rq->runs; run != NULL; run = run->next)
  {
    SCRIPT_TO_STRING (run->script);
    RAQM_TEST ("run[%zu]:\t start: %d\tlength: %d\tdirection: %s\tscript: %s\tfont: %s\n",
               run_count++, run->pos, run->len,
               hb_direction_to_string (run->direction), buff,
               rq->text_info[run->pos].ftface->family_name);
  }
  RAQM_TEST ("\n");
#endif

done:
  free (runs);

  return ok;
}

/* Stack to handle script detection */
typedef struct {
  size_t       capacity;
  size_t       size;
  int         *pair_index;
  hb_script_t *script;
} _raqm_stack_t;

/* Special paired characters for script detection */
static size_t paired_len = 34;
static const uint32_t paired_chars[] =
{
  0x0028, 0x0029, /* ascii paired punctuation */
  0x003c, 0x003e,
  0x005b, 0x005d,
  0x007b, 0x007d,
  0x00ab, 0x00bb, /* guillemets */
  0x2018, 0x2019, /* general punctuation */
  0x201c, 0x201d,
  0x2039, 0x203a,
  0x3008, 0x3009, /* chinese paired punctuation */
  0x300a, 0x300b,
  0x300c, 0x300d,
  0x300e, 0x300f,
  0x3010, 0x3011,
  0x3014, 0x3015,
  0x3016, 0x3017,
  0x3018, 0x3019,
  0x301a, 0x301b
};

static void
_raqm_stack_free (_raqm_stack_t *stack)
{
  free (stack->script);
  free (stack->pair_index);
  free (stack);
}

/* Stack handling functions */
static _raqm_stack_t *
_raqm_stack_new (size_t max)
{
  _raqm_stack_t *stack;
  stack = calloc (1, sizeof (_raqm_stack_t));
  if (!stack)
    return NULL;

  stack->script = malloc (sizeof (hb_script_t) * max);
  if (!stack->script)
  {
    _raqm_stack_free (stack);
    return NULL;
  }

  stack->pair_index = malloc (sizeof (int) * max);
  if (!stack->pair_index)
  {
    _raqm_stack_free (stack);
    return NULL;
  }

  stack->size = 0;
  stack->capacity = max;

  return stack;
}

static bool
_raqm_stack_pop (_raqm_stack_t *stack)
{
  if (!stack->size)
  {
    RAQM_DBG ("Stack is Empty\n");
    return false;
  }

  stack->size--;

  return true;
}

static hb_script_t
_raqm_stack_top (_raqm_stack_t *stack)
{
  if (!stack->size)
  {
    RAQM_DBG ("Stack is Empty\n");
    return HB_SCRIPT_INVALID; /* XXX: check this */
  }

  return stack->script[stack->size];
}

static bool
_raqm_stack_push (_raqm_stack_t *stack,
                  hb_script_t    script,
                  int            pair_index)
{
  if (stack->size == stack->capacity)
  {
    RAQM_DBG ("Stack is Full\n");
    return false;
  }

  stack->size++;
  stack->script[stack->size] = script;
  stack->pair_index[stack->size] = pair_index;

  return true;
}

static int
_get_pair_index (const uint32_t ch)
{
  int lower = 0;
  int upper = paired_len - 1;

  while (lower <= upper)
  {
    int mid = (lower + upper) / 2;
    if (ch < paired_chars[mid])
      upper = mid - 1;
    else if (ch > paired_chars[mid])
      lower = mid + 1;
    else
      return mid;
  }

  return -1;
}

#define STACK_IS_EMPTY(script)     ((script)->size <= 0)
#define IS_OPEN(pair_index)        (((pair_index) & 1) == 0)

/* Resolve the script for each character in the input string, if the character
 * script is common or inherited it takes the script of the character before it
 * except paired characters which we try to make them use the same script. We
 * then split the BiDi runs, if necessary, on script boundaries.
 */
static bool
_raqm_resolve_scripts (raqm_t *rq)
{
  int last_script_index = -1;
  int last_set_index = -1;
  hb_script_t last_script = HB_SCRIPT_INVALID;
  _raqm_stack_t *stack = NULL;
  hb_unicode_funcs_t* unicode_funcs = hb_unicode_funcs_get_default ();

  for (size_t i = 0; i < rq->text_len; ++i)
    rq->text_info[i].script = hb_unicode_script (unicode_funcs, rq->text[i]);

#ifdef RAQM_TESTING
  RAQM_TEST ("Before script detection:\n");
  for (size_t i = 0; i < rq->text_len; ++i)
  {
    SCRIPT_TO_STRING (rq->text_info[i].script);
    RAQM_TEST ("script for ch[%zu]\t%s\n", i, buff);
  }
  RAQM_TEST ("\n");
#endif

  stack = _raqm_stack_new (rq->text_len);
  if (!stack)
    return false;

  for (int i = 0; i < (int) rq->text_len; i++)
  {
    if (rq->text_info[i].script == HB_SCRIPT_COMMON && last_script_index != -1)
    {
      int pair_index = _get_pair_index (rq->text[i]);
      if (pair_index >= 0)
      {
        if (IS_OPEN (pair_index))
        {
          /* is a paired character */
          rq->text_info[i].script = last_script;
          last_set_index = i;
          _raqm_stack_push (stack, rq->text_info[i].script, pair_index);
        }
        else
        {
          /* is a close paired character */
          /* find matching opening (by getting the last even index for current
           * odd index) */
          while (!STACK_IS_EMPTY (stack) &&
                 stack->pair_index[stack->size] != (pair_index & ~1))
          {
            _raqm_stack_pop (stack);
          }
          if (!STACK_IS_EMPTY (stack))
          {
            rq->text_info[i].script = _raqm_stack_top (stack);
            last_script = rq->text_info[i].script;
            last_set_index = i;
          }
          else
          {
            rq->text_info[i].script = last_script;
            last_set_index = i;
          }
        }
      }
      else
      {
        rq->text_info[i].script = last_script;
        last_set_index = i;
      }
    }
    else if (rq->text_info[i].script == HB_SCRIPT_INHERITED &&
             last_script_index != -1)
    {
      rq->text_info[i].script = last_script;
      last_set_index = i;
    }
    else
    {
      for (int j = last_set_index + 1; j < i; ++j)
        rq->text_info[j].script = rq->text_info[i].script;
      last_script = rq->text_info[i].script;
      last_script_index = i;
      last_set_index = i;
    }
  }

  /* Loop backwards and change any remaining Common or Inherit characters to
   * take the script if the next character.
   * https://github.com/HOST-Oman/libraqm/issues/95
   */
  for (int i = rq->text_len - 2; i >= 0;  --i)
  {
    if (rq->text_info[i].script == HB_SCRIPT_INHERITED ||
        rq->text_info[i].script == HB_SCRIPT_COMMON)
      rq->text_info[i].script = rq->text_info[i + 1].script;
  }

#ifdef RAQM_TESTING
  RAQM_TEST ("After script detection:\n");
  for (size_t i = 0; i < rq->text_len; ++i)
  {
    SCRIPT_TO_STRING (rq->text_info[i].script);
    RAQM_TEST ("script for ch[%zu]\t%s\n", i, buff);
  }
  RAQM_TEST ("\n");
#endif

  _raqm_stack_free (stack);

  return true;
}

#ifdef HAVE_FT_GET_TRANSFORM
static void
_raqm_ft_transform (int      *x,
                    int      *y,
                    FT_Matrix matrix)
{
  FT_Vector vector;
  vector.x = *x;
  vector.y = *y;

  FT_Vector_Transform (&vector, &matrix);

  *x = vector.x;
  *y = vector.y;
}
#endif

static bool
_raqm_shape (raqm_t *rq)
{
  hb_buffer_flags_t hb_buffer_flags = HB_BUFFER_FLAG_BOT | HB_BUFFER_FLAG_EOT;

#if defined(HAVE_DECL_HB_BUFFER_FLAG_REMOVE_DEFAULT_IGNORABLES) && \
    HAVE_DECL_HB_BUFFER_FLAG_REMOVE_DEFAULT_IGNORABLES
  if (rq->invisible_glyph < 0)
    hb_buffer_flags |= HB_BUFFER_FLAG_REMOVE_DEFAULT_IGNORABLES;
#endif

  for (raqm_run_t *run = rq->runs; run != NULL; run = run->next)
  {
    run->buffer = hb_buffer_create ();

    hb_buffer_add_utf32 (run->buffer, rq->text, rq->text_len,
                         run->pos, run->len);
    hb_buffer_set_script (run->buffer, run->script);
    hb_buffer_set_language (run->buffer, rq->text_info[run->pos].lang);
    hb_buffer_set_direction (run->buffer, run->direction);
    hb_buffer_set_flags (run->buffer, hb_buffer_flags);

#ifdef HAVE_HB_BUFFER_SET_INVISIBLE_GLYPH
    if (rq->invisible_glyph > 0)
      hb_buffer_set_invisible_glyph (run->buffer, rq->invisible_glyph);
#endif

    hb_shape_full (run->font, run->buffer, rq->features, rq->features_len,
                   NULL);

#ifdef HAVE_FT_GET_TRANSFORM
    {
      FT_Matrix matrix;
      hb_glyph_position_t *pos;
      unsigned int len;

      FT_Get_Transform (hb_ft_font_get_face (run->font), &matrix, NULL);
      pos = hb_buffer_get_glyph_positions (run->buffer, &len);
      for (unsigned int i = 0; i < len; i++)
      {
        _raqm_ft_transform (&pos[i].x_advance, &pos[i].y_advance, matrix);
        _raqm_ft_transform (&pos[i].x_offset, &pos[i].y_offset, matrix);
      }
    }
#endif
  }

  return true;
}

/* Count equivalent UTF-8 bytes in codepoint */
static size_t
_raqm_count_codepoint_utf8_bytes (uint32_t chr)
{
  if (0 == ((uint32_t) 0xffffff80 & chr))
    return 1;
  else if (0 == ((uint32_t) 0xfffff800 & chr))
    return 2;
  else if (0 == ((uint32_t) 0xffff0000 & chr))
    return 3;
  else
    return 4;
}

/* Convert index from UTF-32 to UTF-8 */
static uint32_t
_raqm_u32_to_u8_index (raqm_t   *rq,
                       uint32_t  index)
{
  size_t length = 0;

  for (uint32_t i = 0; i < index; ++i)
    length += _raqm_count_codepoint_utf8_bytes (rq->text[i]);

  return length;
}

/* Convert index from UTF-8 to UTF-32 */
static uint32_t
_raqm_u8_to_u32_index (raqm_t   *rq,
                       uint32_t  index)
{
  const unsigned char *s = (const unsigned char *) rq->text_utf8;
  const unsigned char *t = s;
  size_t length = 0;

  while (((size_t) (s - t) < index) && ('\0' != *s))
  {
    if (0xf0 == (0xf8 & *s))
      s += 4;
    else if (0xe0 == (0xf0 & *s))
      s += 3;
    else if (0xc0 == (0xe0 & *s))
      s += 2;
    else
      s += 1;

    length++;
  }

  if ((size_t) (s-t) > index)
    length--;

  return length;
}

static bool
_raqm_allowed_grapheme_boundary (hb_codepoint_t l_char,
                                hb_codepoint_t r_char);

static bool
_raqm_in_hangul_syllable (hb_codepoint_t ch);

/**
 * raqm_index_to_position:
 * @rq: a #raqm_t.
 * @index: (inout): character index.
 * @x: (out): output x position.
 * @y: (out): output y position.
 *
 * Calculates the cursor position after the character at @index. If the character
 * is right-to-left, then the cursor will be at the left of it, whereas if the
 * character is left-to-right, then the cursor will be at the right of it.
 *
 * Return value:
 * %true if the process was successful, %false otherwise.
 *
 * Since: 0.2
 */
bool
raqm_index_to_position (raqm_t *rq,
                        size_t *index,
                        int *x,
                        int *y)
{
  /* We don't currently support multiline, so y is always 0 */
  *y = 0;
  *x = 0;

  if (rq == NULL)
    return false;

  if (rq->flags & RAQM_FLAG_UTF8)
    *index = _raqm_u8_to_u32_index (rq, *index);

  if (*index >= rq->text_len)
    return false;

  RAQM_TEST ("\n");

  while (*index < rq->text_len)
  {
    if (_raqm_allowed_grapheme_boundary (rq->text[*index], rq->text[*index + 1]))
      break;

    ++*index;
  }

  for (raqm_run_t *run = rq->runs; run != NULL; run = run->next)
  {
    size_t len;
    hb_glyph_info_t *info;
    hb_glyph_position_t *position;
    len = hb_buffer_get_length (run->buffer);
    info = hb_buffer_get_glyph_infos (run->buffer, NULL);
    position = hb_buffer_get_glyph_positions (run->buffer, NULL);

    for (size_t i = 0; i < len; i++)
    {
      uint32_t curr_cluster = info[i].cluster;
      uint32_t next_cluster = curr_cluster;
      *x += position[i].x_advance;

      if (run->direction == HB_DIRECTION_LTR)
      {
        for (size_t j = i + 1; j < len && next_cluster == curr_cluster; j++)
          next_cluster = info[j].cluster;
      }
      else
      {
        for (int j = i - 1; i != 0 && j >= 0 && next_cluster == curr_cluster;
             j--)
          next_cluster = info[j].cluster;
      }

      if (next_cluster == curr_cluster)
        next_cluster = run->pos + run->len;

      if (*index < next_cluster && *index >= curr_cluster)
      {
        if (run->direction == HB_DIRECTION_RTL)
          *x -= position[i].x_advance;
        *index = curr_cluster;
        goto found;
      }
    }
  }

found:
  if (rq->flags & RAQM_FLAG_UTF8)
    *index = _raqm_u32_to_u8_index (rq, *index);
  RAQM_TEST ("The position is %d at index %zu\n",*x ,*index);
  return true;
}

/**
 * raqm_position_to_index:
 * @rq: a #raqm_t.
 * @x: x position.
 * @y: y position.
 * @index: (out): output character index.
 *
 * Returns the @index of the character at @x and @y position within text.
 * If the position is outside the text, the last character is chosen as
 * @index.
 *
 * Return value:
 * %true if the process was successful, %false in case of error.
 *
 * Since: 0.2
 */
bool
raqm_position_to_index (raqm_t *rq,
                        int x,
                        int y,
                        size_t *index)
{
  int delta_x = 0, current_x = 0;
  (void)y;

  if (rq == NULL)
    return false;

  if (x < 0) /* Get leftmost index */
  {
    if (rq->resolved_dir == RAQM_DIRECTION_RTL)
      *index = rq->text_len;
    else
      *index = 0;
    return true;
  }

  RAQM_TEST ("\n");

  for (raqm_run_t *run = rq->runs; run != NULL; run = run->next)
  {
    size_t len;
    hb_glyph_info_t *info;
    hb_glyph_position_t *position;
    len = hb_buffer_get_length (run->buffer);
    info = hb_buffer_get_glyph_infos (run->buffer, NULL);
    position = hb_buffer_get_glyph_positions (run->buffer, NULL);
 
    for (size_t i = 0; i < len; i++)
    {
      delta_x = position[i].x_advance;
      if (x < (current_x + delta_x))
      {
        bool before = false;
        if (run->direction == HB_DIRECTION_LTR)
          before = (x < current_x + (delta_x / 2));
        else
          before = (x > current_x + (delta_x / 2));

        if (before)
          *index = info[i].cluster;
        else
        {
          uint32_t curr_cluster = info[i].cluster;
          uint32_t next_cluster = curr_cluster;
          if (run->direction == HB_DIRECTION_LTR)
            for (size_t j = i + 1; j < len && next_cluster == curr_cluster; j++)
              next_cluster = info[j].cluster;
          else
          for (int j = i - 1; i != 0 && j >= 0 && next_cluster == curr_cluster;
                 j--)
              next_cluster = info[j].cluster;

          if (next_cluster == curr_cluster)
            next_cluster = run->pos + run->len;

          *index = next_cluster;
        }
        if (_raqm_allowed_grapheme_boundary (rq->text[*index],rq->text[*index + 1]))
        {
          RAQM_TEST ("The start-index is %zu  at position %d \n", *index, x);
            return true;
        }

        while (*index < (unsigned)run->pos + run->len)
        {
          if (_raqm_allowed_grapheme_boundary (rq->text[*index],
                                               rq->text[*index + 1]))
          {
            *index += 1;
            break;
          }
          *index += 1;
        }
        RAQM_TEST ("The start-index is %zu  at position %d \n", *index, x);
        return true;
      }
      else
        current_x += delta_x;
    }
  }

  /* Get rightmost index*/
  if (rq->resolved_dir == RAQM_DIRECTION_RTL)
    *index = 0;
  else
    *index = rq->text_len;

  RAQM_TEST ("The start-index is %zu  at position %d \n", *index, x);

  return true;
}

typedef enum
{
  RAQM_GRAPHEM_CR,
  RAQM_GRAPHEM_LF,
  RAQM_GRAPHEM_CONTROL,
  RAQM_GRAPHEM_EXTEND,
  RAQM_GRAPHEM_REGIONAL_INDICATOR,
  RAQM_GRAPHEM_PREPEND,
  RAQM_GRAPHEM_SPACING_MARK,
  RAQM_GRAPHEM_HANGUL_SYLLABLE,
  RAQM_GRAPHEM_OTHER
} _raqm_grapheme_t;

static _raqm_grapheme_t
_raqm_get_grapheme_break (hb_codepoint_t ch,
                          hb_unicode_general_category_t category);

static bool
_raqm_allowed_grapheme_boundary (hb_codepoint_t l_char,
                                 hb_codepoint_t r_char)
{
  hb_unicode_general_category_t l_category;
  hb_unicode_general_category_t r_category;
  _raqm_grapheme_t l_grapheme, r_grapheme;
  hb_unicode_funcs_t* unicode_funcs = hb_unicode_funcs_get_default ();

  l_category = hb_unicode_general_category (unicode_funcs, l_char);
  r_category = hb_unicode_general_category (unicode_funcs, r_char);
  l_grapheme = _raqm_get_grapheme_break (l_char, l_category);
  r_grapheme = _raqm_get_grapheme_break (r_char, r_category);

  if (l_grapheme == RAQM_GRAPHEM_CR && r_grapheme == RAQM_GRAPHEM_LF)
    return false; /*Do not break between a CR and LF GB3*/
  if (l_grapheme == RAQM_GRAPHEM_CONTROL || l_grapheme == RAQM_GRAPHEM_CR ||
      l_grapheme == RAQM_GRAPHEM_LF || r_grapheme == RAQM_GRAPHEM_CONTROL ||
      r_grapheme == RAQM_GRAPHEM_CR || r_grapheme == RAQM_GRAPHEM_LF)
    return true; /*Break before and after CONTROL GB4, GB5*/
  if (r_grapheme == RAQM_GRAPHEM_HANGUL_SYLLABLE)
    return false; /*Do not break Hangul syllable sequences. GB6, GB7, GB8*/
  if (l_grapheme == RAQM_GRAPHEM_REGIONAL_INDICATOR &&
      r_grapheme == RAQM_GRAPHEM_REGIONAL_INDICATOR)
    return false; /*Do not break between regional indicator symbols. GB8a*/
  if (r_grapheme == RAQM_GRAPHEM_EXTEND)
    return false; /*Do not break before extending characters. GB9*/
  /*Do not break before SpacingMarks, or after Prepend characters.GB9a, GB9b*/
  if (l_grapheme == RAQM_GRAPHEM_PREPEND)
    return false;
  if (r_grapheme == RAQM_GRAPHEM_SPACING_MARK)
    return false;
  return true; /*Otherwise, break everywhere. GB1, GB2, GB10*/
}

static _raqm_grapheme_t
_raqm_get_grapheme_break (hb_codepoint_t ch,
                          hb_unicode_general_category_t category)
{
  _raqm_grapheme_t gb_type;

  gb_type = RAQM_GRAPHEM_OTHER;
  switch ((int)category)
  {
    case HB_UNICODE_GENERAL_CATEGORY_FORMAT:
      if (ch == 0x200C || ch == 0x200D)
        gb_type = RAQM_GRAPHEM_EXTEND;
      else
        gb_type = RAQM_GRAPHEM_CONTROL;
      break;

    case HB_UNICODE_GENERAL_CATEGORY_CONTROL:
      if (ch == 0x000D)
        gb_type = RAQM_GRAPHEM_CR;
      else if (ch == 0x000A)
        gb_type = RAQM_GRAPHEM_LF;
      else
        gb_type = RAQM_GRAPHEM_CONTROL;
      break;

    case HB_UNICODE_GENERAL_CATEGORY_SURROGATE:
    case HB_UNICODE_GENERAL_CATEGORY_LINE_SEPARATOR:
    case HB_UNICODE_GENERAL_CATEGORY_PARAGRAPH_SEPARATOR:
    case HB_UNICODE_GENERAL_CATEGORY_UNASSIGNED:
      if ((ch >= 0xFFF0 && ch <= 0xFFF8) ||
          (ch >= 0xE0000 && ch <= 0xE0FFF))
        gb_type = RAQM_GRAPHEM_CONTROL;
      break;

    case HB_UNICODE_GENERAL_CATEGORY_NON_SPACING_MARK:
    case HB_UNICODE_GENERAL_CATEGORY_ENCLOSING_MARK:
    case HB_UNICODE_GENERAL_CATEGORY_SPACING_MARK:
      if (ch != 0x102B && ch != 0x102C && ch != 0x1038 &&
          (ch < 0x1062 || ch > 0x1064) && (ch < 0x1067 || ch > 0x106D) &&
          ch != 0x1083 && (ch < 0x1087 || ch > 0x108C) && ch != 0x108F &&
          (ch < 0x109A || ch > 0x109C) && ch != 0x1A61 && ch != 0x1A63 &&
          ch != 0x1A64 && ch != 0xAA7B && ch != 0xAA70 && ch != 0x11720 &&
          ch != 0x11721) /**/
        gb_type = RAQM_GRAPHEM_SPACING_MARK;

      else if (ch == 0x09BE || ch == 0x09D7 ||
          ch == 0x0B3E || ch == 0x0B57 || ch == 0x0BBE || ch == 0x0BD7 ||
          ch == 0x0CC2 || ch == 0x0CD5 || ch == 0x0CD6 ||
          ch == 0x0D3E || ch == 0x0D57 || ch == 0x0DCF || ch == 0x0DDF ||
          ch == 0x1D165 || (ch >= 0x1D16E && ch <= 0x1D172))
        gb_type = RAQM_GRAPHEM_EXTEND;
      break;

    case HB_UNICODE_GENERAL_CATEGORY_OTHER_LETTER:
      if (ch == 0x0E33 || ch == 0x0EB3)
        gb_type = RAQM_GRAPHEM_SPACING_MARK;
      break;

    case HB_UNICODE_GENERAL_CATEGORY_OTHER_SYMBOL:
      if (ch >= 0x1F1E6 && ch <= 0x1F1FF)
        gb_type = RAQM_GRAPHEM_REGIONAL_INDICATOR;
      break;

    default:
      gb_type = RAQM_GRAPHEM_OTHER;
      break;
  }

  if (_raqm_in_hangul_syllable (ch))
    gb_type = RAQM_GRAPHEM_HANGUL_SYLLABLE;

  return gb_type;
}

static bool
_raqm_in_hangul_syllable (hb_codepoint_t ch)
{
  (void)ch;
  return false;
}

/**
 * raqm_version:
 * @major: (out): Library major version component.
 * @minor: (out): Library minor version component.
 * @micro: (out): Library micro version component.
 *
 * Returns library version as three integer components.
 *
 * Since: 0.7
 **/
void
raqm_version (unsigned int *major,
              unsigned int *minor,
              unsigned int *micro)
{
  *major = RAQM_VERSION_MAJOR;
  *minor = RAQM_VERSION_MINOR;
  *micro = RAQM_VERSION_MICRO;
}

/**
 * raqm_version_string:
 *
 * Returns library version as a string with three components.
 *
 * Return value: library version string.
 *
 * Since: 0.7
 **/
const char *
raqm_version_string (void)
{
  return RAQM_VERSION_STRING;
}

/**
 * raqm_version_atleast:
 * @major: Library major version component.
 * @minor: Library minor version component.
 * @micro: Library micro version component.
 *
 * Checks if library version is less than or equal the specified version.
 *
 * Return value:
 * %true if library version is less than or equal the specfied version, %false
 * otherwise.
 *
 * Since: 0.7
 **/
bool
raqm_version_atleast (unsigned int major,
                      unsigned int minor,
                      unsigned int micro)
{
  return RAQM_VERSION_ATLEAST (major, minor, micro);
}

/**
 * RAQM_VERSION_ATLEAST:
 * @major: Library major version component.
 * @minor: Library minor version component.
 * @micro: Library micro version component.
 *
 * Checks if library version is less than or equal the specified version.
 *
 * Return value:
 * %true if library version is less than or equal the specfied version, %false
 * otherwise.
 *
 * Since: 0.7
 **/

/**
 * RAQM_VERSION_STRING:
 *
 * Library version as a string with three components.
 *
 * Since: 0.7
 **/

/**
 * RAQM_VERSION_MAJOR:
 *
 * Library major version component.
 *
 * Since: 0.7
 **/

/**
 * RAQM_VERSION_MINOR:
 *
 * Library minor version component.
 *
 * Since: 0.7
 **/

/**
 * RAQM_VERSION_MICRO:
 *
 * Library micro version component.
 *
 * Since: 0.7
 **/<|MERGE_RESOLUTION|>--- conflicted
+++ resolved
@@ -329,15 +329,6 @@
   rq->features = NULL;
   rq->features_len = 0;
 
-<<<<<<< HEAD
-  rq->ft_loadflags = -1;
-=======
-  rq->runs = NULL;
-  rq->glyphs = NULL;
-
-  rq->flags = RAQM_FLAG_NONE;
-
->>>>>>> fcc8dd7d
   rq->invisible_glyph = 0;
 
   _raqm_init_intermediate_data (rq);
